--- conflicted
+++ resolved
@@ -426,7 +426,7 @@
 	template <typename Handler>
 	void async_open(const url &u, Handler handler)
 	{
-		std::string protocol = u.protocol();
+		const std::string protocol = u.protocol();
 
 		// 保存url.
 		m_url = u;
@@ -455,11 +455,7 @@
 		}
 
 		// 构造socket.
-<<<<<<< HEAD
-		// if (!m_sock.instantiated())
-=======
 		if (protocol == "http")
->>>>>>> 55915c51
 		{
 			m_sock.instantiate<nossl_socket>(m_io_service);
 		}
@@ -640,7 +636,6 @@
 				}
 			}
 #endif
-
 			if (m_chunked_size != 0
 #ifdef AVHTTP_ENABLE_ZLIB
 				|| m_stream.avail_in != 0
@@ -973,12 +968,12 @@
 	// @param handler在发送操作完成或出现错误时, 将被回调, 它满足以下条件:
 	// @begin code
 	//  void handler(
-	//    const boost::system::error_code &ec,	// 用于返回操作状态.
-	//    std::size_t bytes_transferred			// 返回发送的数据字节数.
+	//    int bytes_transferred,				// 返回发送的数据字节数.
+	//    const boost::system::error_code &ec	// 用于返回操作状态.
 	//  );
 	// @end code
 	// @begin example
-	//   void handler(const boost::system::error_code &ec, std::size_t bytes_transferred)
+	//   void handler(int bytes_transferred, const boost::system::error_code &ec)
 	//   {
 	//		// 处理异步回调.
 	//   }
@@ -1282,7 +1277,6 @@
 		// 整合各选项到Http请求字符串中.
 		std::string request_string;
 		m_request.consume(m_request.size());
-		int s = m_request.size();
 		std::ostream request_stream(&m_request);
 		request_stream << request_method << " ";
 		request_stream << m_url.to_string(url::path_component | url::query_component);
