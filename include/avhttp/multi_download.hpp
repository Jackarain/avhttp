//
// multi_download.hpp
// ~~~~~~~~~~~~~~~~~~
//
// Copyright (c) 2013 Jack (jack dot wgm at gmail dot com)
//
// Distributed under the Boost Software License, Version 1.0. (See accompanying
// path LICENSE_1_0.txt or copy at http://www.boost.org/LICENSE_1_0.txt)
//

#ifndef MULTI_DOWNLOAD_HPP__
#define MULTI_DOWNLOAD_HPP__

#if defined(_MSC_VER) && (_MSC_VER >= 1200)
# pragma once
#endif // defined(_MSC_VER) && (_MSC_VER >= 1200)

#include <vector>
#include <list>
#include <algorithm>    // for std::min/std::max

#include <boost/assert.hpp>
#include <boost/noncopyable.hpp>
#include <boost/cstdint.hpp>
#include <boost/shared_ptr.hpp>
#include <boost/thread.hpp>
#include <boost/thread/condition.hpp>
#include <boost/lexical_cast.hpp>
#include <boost/date_time.hpp>
#include <boost/format.hpp>
#include <boost/filesystem/fstream.hpp>

#include "file.hpp"
#include "http_stream.hpp"
#include "rangefield.hpp"
#include "entry.hpp"
#include "settings.hpp"

#if defined(_MSC_VER)
#ifdef min
#undef min
#endif

#ifdef max
#undef max
#endif
#endif

namespace avhttp
{

// multi_download类的具体实现.
class multi_download : public boost::noncopyable
{
	// 重定义http_stream_ptr指针.
	typedef boost::shared_ptr<http_stream> http_stream_ptr;

	// 定义http_stream_obj.
	struct http_stream_object
	{
		http_stream_object()
			: request_range(0, 0)
			, bytes_transferred(0)
			, bytes_downloaded(0)
			, request_count(0)
			, done(false)
			, direct_reconnect(false)
		{}

		// http_stream对象.
		http_stream_ptr stream;

		// 数据缓冲, 下载时的缓冲.
		boost::array<char, default_buffer_size> buffer;

		// 请求的数据范围, 每次由multi_download分配一个下载范围, stream按这个范围去下载.
		range request_range;

		// 本次请求已经下载的数据, 相对于request_range, 当一个request_range下载完成后,
		// bytes_transferred自动置为0.
		boost::int64_t bytes_transferred;

		// 当前对象下载的数据统计.
		boost::int64_t bytes_downloaded;

		// 当前对象发起请求的次数.
		int request_count;

		// 最后请求的时间.
		boost::posix_time::ptime last_request_time;

		// 是否操作功能完成.
		bool done;

		// 立即重新尝试连接.
		bool direct_reconnect;
	};

	// 重定义http_object_ptr指针.
	typedef boost::shared_ptr<http_stream_object> http_object_ptr;

	// 用于计算下载速率.
	struct byte_rate
	{
		byte_rate()
			: current_byte_rate(0)
			, index(0)
			, seconds(5)
		{
			last_byte_rate.resize(seconds);
			for (int i = 0; i < seconds; i++)
				last_byte_rate[i] = 0;
		}

		// 用于统计速率的时间.
		const int seconds;

		// 最后的byte_rate.
		std::vector<int> last_byte_rate;

		// last_byte_rate的下标.
		int index;

		// 当前byte_rate.
		int current_byte_rate;
	};

public:
	multi_download(boost::asio::io_service &io)
		: m_io_service(io)
		, m_accept_multi(false)
		, m_keep_alive(false)
		, m_file_size(-1)
		, m_drop_size(-1)
		, m_number_of_connections(0)
<<<<<<< HEAD
		, m_timer(io)
=======
		, m_time_total(0)
		, m_timer(io, boost::posix_time::seconds(0))
>>>>>>> ea151b9e
		, m_abort(false)
	{}
	~multi_download()
	{}

public:

	///开始multi_download开始下载.
	// @param u指定的url.
	// @param ec当发生错误时, 包含详细的错误信息.
	// @备注: 直接使用内部的file.hpp下载数据到文件, 若想自己指定数据下载到指定的地方
	// 可以通过调用另一个open来完成, 具体见另一个open的详细说明.
	void start(const std::string &u, boost::system::error_code &ec)
	{
		settings s;
		start(u, s, ec);
	}

	///开始multi_download开始下载, 打开失败抛出一个异常.
	// @param u指定的url.
	// @备注: 直接使用内部的file.hpp下载数据到文件, 若想自己指定数据下载到指定的地方
	// 可以通过调用另一个open来完成, 具体见另一个open的详细说明.
	void start(const std::string &u)
	{
		settings s;
		boost::system::error_code ec;
		start(u, s, ec);
		if (ec)
		{
			boost::throw_exception(boost::system::system_error(ec));
		}
	}

	///开始multi_download开始下载.
	// @param u指定的url.
	// @param s指定的设置信息.
	// @失败抛出一个boost::system::system_error异常, 包含详细的错误信息.
	void start(const std::string &u, const settings &s)
	{
		boost::system::error_code ec;
		start(u, s, ec);
		if (ec)
		{
			boost::throw_exception(boost::system::system_error(ec));
		}
	}

	///开始multi_download开始下载.
	// @param u指定的url.
	// @param s指定的设置信息.
	// @返回error_code, 包含详细的错误信息.
	void start(const std::string &u, const settings &s, boost::system::error_code &ec)
	{
		// 清空所有连接.
		{
#ifndef AVHTTP_DISABLE_THREAD
			boost::mutex::scoped_lock lock(m_streams_mutex);
#endif
			m_streams.clear();
		}

		// 默认文件大小为-1.
		m_file_size = -1;

		// 保存设置.
		m_settings = s;

		// 将url转换成utf8编码.
		std::string utf8 = detail::ansi_utf8(u);
		utf8 = detail::escape_path(utf8);
		m_final_url = utf8;

		// 解析meta文件.
		if (m_settings.meta_file.empty())
		{
			// filename + ".meta".
			m_settings.meta_file = fs::path(detail::utf8_ansi(m_final_url.path())).leaf().string() + ".meta";
		}

		// 打开meta文件, 如果打开成功, 则表示解析出相应的位图了.
		if (!open_meta(m_settings.meta_file))
		{
			// 位图打开失败, 无所谓, 下载过程中会创建新的位图, 删除meta文件.
			m_file_meta.close();
			boost::system::error_code ignore;
			fs::remove(m_settings.meta_file, ignore);
		}

		// 创建一个http_stream对象.
		http_object_ptr obj(new http_stream_object);

		request_opts req_opt;
		req_opt.insert("Range", "bytes=0-");
		req_opt.insert("Connection", "keep-alive");

		// 创建http_stream并同步打开, 检查返回状态码是否为206, 如果非206则表示该http服务器不支持多点下载.
		obj->stream.reset(new http_stream(m_io_service));
		http_stream &h = *obj->stream;
		h.request_options(req_opt);
		// 如果是ssl连接, 默认为检查证书.
		h.check_certificate(m_settings.check_certificate);
		// 添加代理设置.
		h.proxy(m_settings.proxy);
		// 打开http_stream.
		h.open(m_final_url, ec);
		// 打开失败则退出.
		if (ec)
		{
			return;
		}

		// 保存最终url信息.
		std::string location = h.location();
		if (!location.empty())
			m_final_url = location;

		// 判断是否支持多点下载.
		std::string status_code;
		h.response_options().find("_status_code", status_code);
		if (status_code != "206")
			m_accept_multi = false;
		else
			m_accept_multi = true;

		// 得到文件大小.
		std::string length;
		h.response_options().find("Content-Length", length);
		if (length.empty())
		{
			h.response_options().find("Content-Range", length);
			std::string::size_type f = length.find('/');
			if (f++ != std::string::npos)
				length = length.substr(f);
			else
				length = "";
			if (length.empty())
			{
				// 得到不文件长度, 设置为不支持多下载模式.
				m_accept_multi = false;
			}
		}

		boost::int64_t file_size = -1;
		if (!length.empty())
		{
			try
			{
				file_size = boost::lexical_cast<boost::int64_t>(length);
			}
			catch (boost::bad_lexical_cast &)
			{
				// 得不到正确的文件长度, 设置为不支持多下载模式.
				m_accept_multi = false;
			}
		}

		// 按文件大小重新分配rangefield.
		if (file_size != -1 && file_size != m_file_size)
		{
			m_file_size = file_size;
			m_rangefield.reset(m_file_size);
			m_downlaoded_field.reset(m_file_size);
		}

		// 是否支持长连接模式.
		std::string keep_alive;
		h.response_options().find("Connection", keep_alive);
		boost::to_lower(keep_alive);
		if (keep_alive == "keep-alive")
			m_keep_alive = true;
		else
			m_keep_alive = false;

		// 创建存储对象.
		if (!s.storage)
			m_storage.reset(default_storage_constructor());
		else
			m_storage.reset(s.storage());
		BOOST_ASSERT(m_storage);

		// 打开文件, 构造文件名.
		std::string file_name = fs::path(detail::utf8_ansi(m_final_url.path())).leaf().string();
		if (file_name == "/" || file_name == "")
			file_name = boost::filesystem::path(m_final_url.query()).leaf().string();
		if (file_name == "/" || file_name == "" || file_name == ".")
			file_name = "index.html";
		if (!m_settings.save_path.empty())
		{
			if (fs::is_directory(m_settings.save_path))
			{
				fs::path p = m_settings.save_path / file_name;
				file_name = p.string();
			}
			else
			{
				file_name = m_settings.save_path.string();
			}
		}
		m_storage->open(boost::filesystem::path(file_name), ec);
		if (ec)
		{
			return;
		}

		// 保存限速大小.
		m_drop_size = s.download_rate_limit;

		// 处理默认设置.
		if (m_settings.connections_limit == -1)
			m_settings.connections_limit = default_connections_limit;
		if (m_settings.piece_size == -1 && m_file_size != -1)
			m_settings.piece_size = default_piece_size;

		// 关闭stream.
		h.close(ec);
		if (ec)
		{
			return;
		}

		{
#ifndef AVHTTP_DISABLE_THREAD
			boost::mutex::scoped_lock lock(m_streams_mutex);
#endif
			m_streams.push_back(obj);
		}

		// 根据第1个连接返回的信息, 重新设置请求选项.
		req_opt.clear();
		if (m_keep_alive)
			req_opt.insert("Connection", "keep-alive");
		else
			req_opt.insert("Connection", "close");

		// 修改终止状态.
		m_abort = false;

		// 连接计数清0.
		m_number_of_connections = 0;

		// 如果支持多点下载, 按设置创建其它http_stream.
		if (m_accept_multi)
		{
			for (int i = 1; i < m_settings.connections_limit; i++)
			{
				http_object_ptr p(new http_stream_object());
				http_stream_ptr ptr(new http_stream(m_io_service));
				range req_range;

				// 从文件间区中得到一段空间.
				if (!allocate_range(req_range))
				{
					// 分配空间失败, 说明可能已经没有空闲的空间提供给这个stream进行下载了直接跳过好了.
					p->done = true;
					continue;
				}

				// 保存请求区间.
				p->request_range = req_range;

				// 设置请求区间到请求选项中.
				req_opt.remove("Range");
				req_opt.insert("Range",
					boost::str(boost::format("bytes=%lld-%lld") % req_range.left % req_range.right));

				// 设置请求选项.
				ptr->request_options(req_opt);
				// 如果是ssl连接, 默认为检查证书.
				ptr->check_certificate(m_settings.check_certificate);
				// 禁用重定向.
				ptr->max_redirects(0);
				// 添加代理设置.
				ptr->proxy(m_settings.proxy);

				// 将连接添加到容器中.
				p->stream = ptr;

				{
#ifndef AVHTTP_DISABLE_THREAD
					boost::mutex::scoped_lock lock(m_streams_mutex);
#endif
					m_streams.push_back(p);
				}

				// 保存最后请求时间, 方便检查超时重置.
				p->last_request_time = boost::posix_time::microsec_clock::local_time();

				m_number_of_connections++;

				// 开始异步打开, 传入指针http_object_ptr, 以确保多线程安全.
				p->stream->async_open(m_final_url,
					boost::bind(&multi_download::handle_open, this,
					i, p, boost::asio::placeholders::error));
			}
		}

		// 为已经第1个已经打开的http_stream发起异步数据请求, index标识为0.
		do
		{
			if (m_accept_multi)
			{
				range req_range;

				// 从文件间区中得到一段空间.
				if (!allocate_range(req_range))
				{
					// 分配空间失败, 说明可能已经没有空闲的空间提供给这个stream进行下载了直接跳过好了.
					obj->done = true;
					break;
				}

				// 保存请求区间.
				obj->request_range = req_range;

				// 设置请求区间到请求选项中.
				req_opt.remove("Range");
				req_opt.insert("Range",
					boost::str(boost::format("bytes=%lld-%lld") % req_range.left % req_range.right));

				// 设置请求选项.
				h.request_options(req_opt);
			}

			// 保存最后请求时间, 方便检查超时重置.
			obj->last_request_time = boost::posix_time::microsec_clock::local_time();

			m_number_of_connections++;

			// 如果是ssl连接, 默认为检查证书.
			h.check_certificate(m_settings.check_certificate);

			// 禁用重定向.
			h.max_redirects(0);

			// 添加代理设置.
			h.proxy(m_settings.proxy);

			// 开始异步打开.
			h.async_open(m_final_url,
				boost::bind(&multi_download::handle_open, this,
				0, obj, boost::asio::placeholders::error));

		} while (0);

		// 开启定时器, 执行任务.
		m_timer.async_wait(boost::bind(&multi_download::on_tick, this));

		return;
	}

	///异步启动下载, 启动完成将回调对应的Handler.
	// @param u 将要下载的URL.
	// @param handler 将被调用在启动完成时. 它必须满足以下条件:
	// @begin code
	//  void handler(
	//    const boost::system::error_code &ec // 用于返回操作状态.
	//  );
	// @end code
	// @begin example
	//  void start_handler(const boost::system::error_code &ec)
	//  {
	//    if (!ec)
	//    {
	//      // 启动下载成功!
	//    }
	//  }
	//  ...
	//  avhttp::multi_download h(io_service);
	//  h.async_open("http://www.boost.org", start_handler);
	// @end example
	// @备注: handler也可以使用boost.bind来绑定一个符合规定的函数作
	// 为async_start的参数handler.
	template <typename Handler>
	void async_start(const std::string &u, Handler handler)
	{
		settings s;
		async_start(u, s, handler);
	}

	///异步启动下载, 启动完成将回调对应的Handler.
	// @param u 将要下载的URL.
	// @param s 下载设置参数信息.
	// @param handler 将被调用在启动完成时. 它必须满足以下条件:
	// @begin code
	//  void handler(
	//    const boost::system::error_code &ec // 用于返回操作状态.
	//  );
	// @end code
	// @begin example
	//  void start_handler(const boost::system::error_code &ec)
	//  {
	//    if (!ec)
	//    {
	//      // 启动下载成功!
	//    }
	//  }
	//  ...
	//  avhttp::multi_download h(io_service);
	//  settings s;
	//  h.async_open("http://www.boost.org", s, start_handler);
	// @end example
	// @备注: handler也可以使用boost.bind来绑定一个符合规定的函数作
	// 为async_start的参数handler.
	template <typename Handler>
	void async_start(const std::string &u, const settings &s, Handler handler)
	{
		// 清空所有连接.
		{
#ifndef AVHTTP_DISABLE_THREAD
			boost::mutex::scoped_lock lock(m_streams_mutex);
#endif
			m_streams.clear();
		}

		// 清空文件大小.
		m_file_size = -1;

		// 保存参数.
		std::string utf8 = detail::ansi_utf8(u);
		utf8 = detail::escape_path(utf8);
		m_final_url = utf8;
		m_settings = s;

		// 解析meta文件.
		if (!m_settings.meta_file.empty())
		{
			// filename + ".meta".
			m_settings.meta_file = fs::path(detail::utf8_ansi(m_final_url.path())).leaf().string() + ".meta";
		}

		// 打开meta文件, 如果打开成功, 则表示解析出相应的位图了.
		if (!open_meta(m_settings.meta_file))
		{
			// 位图打开失败, 无所谓, 下载过程中会创建新的位图, 删除meta文件.
			m_file_meta.close();
			boost::system::error_code ignore;
			fs::remove(m_settings.meta_file, ignore);
		}

		// 创建一个http_stream对象.
		http_object_ptr obj(new http_stream_object);

		request_opts req_opt;
		req_opt.insert("Range", "bytes=0-");
		req_opt.insert("Connection", "keep-alive");

		// 创建http_stream并同步打开, 检查返回状态码是否为206, 如果非206则表示该http服务器不支持多点下载.
		obj->stream.reset(new http_stream(m_io_service));
		http_stream &h = *obj->stream;

		// 设置请求选项.
		h.request_options(req_opt);

		// 如果是ssl连接, 默认为检查证书.
		h.check_certificate(m_settings.check_certificate);

		// 添加代理设置.
		h.proxy(m_settings.proxy);

		typedef boost::function<void (boost::system::error_code)> HandlerWrapper;
		h.async_open(m_final_url, boost::bind(&multi_download::handle_start<HandlerWrapper>, this,
			HandlerWrapper(handler), obj, boost::asio::placeholders::error));

		return;
	}

	// stop当前所有连接, 停止工作.
	void stop()
	{
		m_abort = true;

		boost::system::error_code ignore;
		m_timer.cancel(ignore);

#ifndef AVHTTP_DISABLE_THREAD
		boost::mutex::scoped_lock lock(m_streams_mutex);
#endif
		for (std::size_t i = 0; i < m_streams.size(); i++)
		{
			const http_object_ptr &ptr = m_streams[i];
			if (ptr && ptr->stream)
				ptr->stream->close(ignore);
		}
	}

	///返回当前设置信息.
	const settings& set() const
	{
		return m_settings;
	}

	///设置是否检查证书, 默认检查证书.
	// @param check指定是否检查ssl证书.
	void check_certificate(bool check)
	{
		m_settings.check_certificate = check;
	}

	///返回当前下载的文件大小.
	// @如果服务器不支持多点下载, 则可能文件大小为-1.
	boost::int64_t file_size() const
	{
		return m_file_size;
	}

	///得到当前下载的文件名.
	// @如果请求的url不太规则, 则可能返回错误的文件名.
	std::string file_name() const
	{
		return boost::filesystem::path(detail::utf8_ansi(m_final_url.path())).leaf().string();
	}

	///当前已经下载的字节总数.
	boost::int64_t bytes_download() const
	{
		if (m_file_size != -1)
			return m_downlaoded_field.range_size();

		boost::int64_t bytes_count = 0;

#ifndef AVHTTP_DISABLE_THREAD
		boost::mutex::scoped_lock lock(m_streams_mutex);
#endif
		for (std::size_t i = 0; i < m_streams.size(); i++)
		{
			const http_object_ptr &ptr = m_streams[i];
			if (ptr)
				bytes_count += ptr->bytes_downloaded;
		}

		return bytes_count;
	}

	///当前下载速率, 单位byte/s.
	int download_rate() const
	{
		return m_byte_rate.current_byte_rate;
	}

	///设置下载速率, -1为无限制, 单位byte/s.
	void download_rate_limit(int rate)
	{
		m_settings.download_rate_limit = rate;
	}

	///返回当前限速.
	int download_rate_limit() const
	{
		return m_settings.download_rate_limit;
	}

protected:
	void handle_open(const int index,
		http_object_ptr object_ptr, const boost::system::error_code &ec)
	{
		http_stream_object &object = *object_ptr;
		if (ec || m_abort)
		{
			// 单连接模式, 表示下载停止, 终止下载.
			if (!m_accept_multi)
			{
				m_abort = true;
				boost::system::error_code ignore;
				m_timer.cancel(ignore);
			}

			return;
		}

		// 保存最后请求时间, 方便检查超时重置.
		object.last_request_time = boost::posix_time::microsec_clock::local_time();

		// 计算可请求的字节数.
		int available_bytes = default_buffer_size;
		if (m_drop_size != -1)
		{
			available_bytes = std::min(m_drop_size, default_buffer_size);
			m_drop_size -= available_bytes;
			if (available_bytes == 0)
			{
				// 避免空请求占用大量CPU, 让出CPU资源.
				boost::this_thread::sleep(boost::posix_time::millisec(1));
			}
		}

		// 发起数据读取请求.
		http_stream_ptr &stream_ptr = object.stream;

		// 传入指针http_object_ptr, 以确保多线程安全.
		stream_ptr->async_read_some(boost::asio::buffer(object.buffer, available_bytes),
			boost::bind(&multi_download::handle_read, this,
			index, object_ptr,
			boost::asio::placeholders::bytes_transferred,
			boost::asio::placeholders::error));
	}

	void handle_read(const int index,
		http_object_ptr object_ptr, int bytes_transferred, const boost::system::error_code &ec)
	{
		http_stream_object &object = *object_ptr;

		// 保存数据, 当远程服务器断开时, ec为eof, 保证数据全部写入.
		if (m_storage && bytes_transferred != 0 && (!ec || ec == boost::asio::error::eof))
		{
			// 计算offset.
			boost::int64_t offset = object.request_range.left + object.bytes_transferred;

			// 更新完成下载区间位图.
			if (m_file_size != -1)
				m_downlaoded_field.update(offset, offset + bytes_transferred);

			// 使用m_storage写入.
			m_storage->write(object.buffer.c_array(),	offset, bytes_transferred);
		}

		// 如果发生错误或终止.
		if (ec || m_abort)
		{
			// 单连接模式, 表示下载停止, 终止下载.
			if (!m_accept_multi)
			{
				m_abort = true;
				boost::system::error_code ignore;
				m_timer.cancel(ignore);
			}

			return;
		}

		// 统计本次已经下载的总字节数.
		object.bytes_transferred += bytes_transferred;

		// 统计总下载字节数.
		object.bytes_downloaded += bytes_transferred;

		// 用于计算下载速率.
		m_byte_rate.last_byte_rate[m_byte_rate.index] += bytes_transferred;

		// 判断请求区间的数据已经下载完成, 如果下载完成, 则分配新的区间, 发起新的请求.
		if (m_accept_multi && object.bytes_transferred >= object.request_range.size())
		{
			// 不支持长连接, 则创建新的连接.
			if (!m_keep_alive)
			{
				// 新建新的http_stream对象.
				object.direct_reconnect = true;
				return;
			}

			http_stream &stream = *object.stream;

			// 配置请求选项.
			request_opts req_opt;

			// 设置是否为长连接.
			if (m_keep_alive)
				req_opt.insert("Connection", "keep-alive");

			// 如果分配空闲空间失败, 则跳过这个socket, 并立即尝试连接这个socket.
			if (!allocate_range(object.request_range))
			{
				object.direct_reconnect = true;
				return;
			}

			// 清空计数.
			object.bytes_transferred = 0;

			// 插入新的区间请求.
			req_opt.insert("Range",
				boost::str(boost::format("bytes=%lld-%lld")
				% object.request_range.left % object.request_range.right));

			// 设置到请求选项中.
			stream.request_options(req_opt);

			// 如果是ssl连接, 默认为检查证书.
			stream.check_certificate(m_settings.check_certificate);

			// 禁用重定向.
			stream.max_redirects(0);

			// 添加代理设置.
			stream.proxy(m_settings.proxy);

			// 保存最后请求时间, 方便检查超时重置.
			object.last_request_time = boost::posix_time::microsec_clock::local_time();

			// 发起异步http数据请求, 传入指针http_object_ptr, 以确保多线程安全.
			if (!m_keep_alive)
				stream.async_open(m_final_url, boost::bind(&multi_download::handle_open, this,
					index, object_ptr, boost::asio::placeholders::error));
			else
				stream.async_request(req_opt, boost::bind(&multi_download::handle_request, this,
					index, object_ptr, boost::asio::placeholders::error));
		}
		else
		{
			// 服务器不支持多点下载, 说明数据已经下载完成.
			if (!m_accept_multi &&
				(m_file_size != -1 && object.bytes_downloaded == m_file_size))
			{
				m_abort = true;
				boost::system::error_code ignore;
				m_timer.cancel(ignore);
				return;
			}

			// 保存最后请求时间, 方便检查超时重置.
			object.last_request_time = boost::posix_time::microsec_clock::local_time();

			// 计算可请求的字节数.
			int available_bytes = default_buffer_size;
			if (m_drop_size != -1)
			{
				available_bytes = std::min(m_drop_size, default_buffer_size);
				m_drop_size -= available_bytes;
				if (available_bytes == 0)
				{
					// 避免空请求占用大量CPU, 让出CPU资源.
					boost::this_thread::sleep(boost::posix_time::millisec(1));
				}
			}

			// 继续读取数据, 传入指针http_object_ptr, 以确保多线程安全.
			object.stream->async_read_some(boost::asio::buffer(object.buffer, available_bytes),
				boost::bind(&multi_download::handle_read, this,
				index, object_ptr,
				boost::asio::placeholders::bytes_transferred,
				boost::asio::placeholders::error));
		}
	}

	void handle_request(const int index,
		http_object_ptr object_ptr, const boost::system::error_code &ec)
	{
		http_stream_object &object = *object_ptr;
		object.request_count++;
		if (ec || m_abort)
		{
			// 单连接模式, 表示下载停止, 终止下载.
			if (!m_accept_multi)
			{
				m_abort = true;
				boost::system::error_code ignore;
				m_timer.cancel(ignore);
			}

			return;
		}

		// 保存最后请求时间, 方便检查超时重置.
		object.last_request_time = boost::posix_time::microsec_clock::local_time();

		// 计算可请求的字节数.
		int available_bytes = default_buffer_size;
		if (m_drop_size != -1)
		{
			available_bytes = std::min(m_drop_size, default_buffer_size);
			m_drop_size -= available_bytes;
			if (available_bytes == 0)
			{
				// 避免空请求占用大量CPU, 让出CPU资源.
				boost::this_thread::sleep(boost::posix_time::millisec(1));
			}
		}

		// 发起数据读取请求, 传入指针http_object_ptr, 以确保多线程安全.
		object_ptr->stream->async_read_some(boost::asio::buffer(object.buffer, available_bytes),
			boost::bind(&multi_download::handle_read, this,
			index, object_ptr,
			boost::asio::placeholders::bytes_transferred,
			boost::asio::placeholders::error));
	}

	template <typename Handler>
	void handle_start(Handler handler, http_object_ptr object_ptr, const boost::system::error_code &ec)
	{
		// 打开失败则退出.
		if (ec)
		{
			handler(ec);
			return;
		}

		// 下面使用引用http_stream_object对象.
		http_stream_object &object = *object_ptr;

		// 同样引用http_stream对象.
		http_stream &h = *object.stream;

		// 保存最终url信息.
		std::string location = h.location();
		if (!location.empty())
			m_final_url = location;

		// 判断是否支持多点下载.
		std::string status_code;
		h.response_options().find("_status_code", status_code);
		if (status_code != "206")
			m_accept_multi = false;
		else
			m_accept_multi = true;

		// 得到文件大小.
		std::string length;
		boost::int64_t file_size = -1;
		h.response_options().find("Content-Length", length);
		if (length.empty())
		{
			h.response_options().find("Content-Range", length);
			std::string::size_type f = length.find('/');
			if (f++ != std::string::npos)
				length = length.substr(f);
			else
				length = "";
			if (length.empty())
			{
				// 得到不文件长度, 设置为不支持多下载模式.
				m_accept_multi = false;
			}
		}

		if (!length.empty())
		{
			try
			{
				file_size = boost::lexical_cast<boost::int64_t>(length);
			}
			catch (boost::bad_lexical_cast &)
			{
				// 得不到正确的文件长度, 设置为不支持多下载模式.
				m_accept_multi = false;
			}
		}

		// 按文件大小分配rangefield.
		if (file_size == -1 && file_size != m_file_size)
		{
			m_file_size = file_size;
			m_rangefield.reset(m_file_size);
			m_downlaoded_field.reset(m_file_size);
		}

		// 是否支持长连接模式.
		std::string keep_alive;
		h.response_options().find("Connection", keep_alive);
		boost::to_lower(keep_alive);
		if (keep_alive == "keep-alive")
			m_keep_alive = true;
		else
			m_keep_alive = false;

		// 创建存储对象.
		if (!m_settings.storage)
			m_storage.reset(default_storage_constructor());
		else
			m_storage.reset(m_settings.storage());
		BOOST_ASSERT(m_storage);

		// 打开文件, 构造文件名.
		std::string file_name = fs::path(detail::utf8_ansi(m_final_url.path())).leaf().string();
		if (file_name == "/" || file_name == "")
			file_name = fs::path(m_final_url.query()).leaf().string();
		if (file_name == "/" || file_name == "" || file_name == ".")
			file_name = "index.html";
		if (!m_settings.save_path.empty())
		{
			if (fs::is_directory(m_settings.save_path))
			{
				fs::path p = m_settings.save_path / file_name;
				file_name = p.string();
			}
			else
			{
				file_name = m_settings.save_path.string();
			}
		}
		boost::system::error_code ignore;
		m_storage->open(boost::filesystem::path(file_name), ignore);
		if (ignore)
		{
			handler(ignore);
			return;
		}

		// 处理默认设置.
		if (m_settings.connections_limit == -1)
			m_settings.connections_limit = default_connections_limit;
		if (m_settings.piece_size == -1 && m_file_size != -1)
			m_settings.piece_size = default_piece_size;

		// 关闭stream.
		h.close(ignore);
		if (ignore)
		{
			handler(ignore);
			return;
		}

		{
#ifndef AVHTTP_DISABLE_THREAD
			boost::mutex::scoped_lock lock(m_streams_mutex);
#endif
			m_streams.push_back(object_ptr);
		}

		// 根据第1个连接返回的信息, 设置请求选项.
		request_opts req_opt;
		if (m_keep_alive)
			req_opt.insert("Connection", "keep-alive");
		else
			req_opt.insert("Connection", "close");

		// 修改终止状态.
		m_abort = false;

		// 连接计数清0.
		m_number_of_connections = 0;

		// 如果支持多点下载, 按设置创建其它http_stream.
		if (m_accept_multi)
		{
			for (int i = 1; i < m_settings.connections_limit; i++)
			{
				http_object_ptr p(new http_stream_object());
				http_stream_ptr ptr(new http_stream(m_io_service));
				range req_range;

				// 从文件间区中得到一段空间.
				if (!allocate_range(req_range))
				{
					// 分配空间失败, 说明可能已经没有空闲的空间提供给这个stream进行下载了直接跳过好了.
					p->done = true;
					continue;
				}

				// 保存请求区间.
				p->request_range = req_range;

				// 设置请求区间到请求选项中.
				req_opt.remove("Range");
				req_opt.insert("Range",
					boost::str(boost::format("bytes=%lld-%lld") % req_range.left % req_range.right));

				// 设置请求选项.
				ptr->request_options(req_opt);

				// 如果是ssl连接, 默认为检查证书.
				ptr->check_certificate(m_settings.check_certificate);

				// 禁用重定向.
				ptr->max_redirects(0);

				// 添加代理设置.
				ptr->proxy(m_settings.proxy);

				// 将连接添加到容器中.
				p->stream = ptr;

				{
#ifndef AVHTTP_DISABLE_THREAD
					boost::mutex::scoped_lock lock(m_streams_mutex);
#endif
					m_streams.push_back(p);
				}

				// 保存最后请求时间, 方便检查超时重置.
				p->last_request_time = boost::posix_time::microsec_clock::local_time();

				m_number_of_connections++;

				// 开始异步打开, 传入指针http_object_ptr, 以确保多线程安全.
				p->stream->async_open(m_final_url,
					boost::bind(&multi_download::handle_open, this,
					i, p, boost::asio::placeholders::error));
			}
		}

		// 为已经第1个已经打开的http_stream发起异步数据请求, index标识为0.
		do
		{
			if (m_accept_multi)
			{
				range req_range;

				// 从文件间区中得到一段空间.
				if (!allocate_range(req_range))
				{
					// 分配空间失败, 说明可能已经没有空闲的空间提供给这个stream进行下载了直接跳过好了.
					object.done = true;
					break;
				}

				// 保存请求区间.
				object.request_range = req_range;

				// 设置请求区间到请求选项中.
				req_opt.remove("Range");
				req_opt.insert("Range",
					boost::str(boost::format("bytes=%lld-%lld") % req_range.left % req_range.right));

				// 设置请求选项.
				h.request_options(req_opt);
			}

			// 保存最后请求时间, 方便检查超时重置.
			object.last_request_time = boost::posix_time::microsec_clock::local_time();

			m_number_of_connections++;

			// 添加代理设置.
			h.proxy(m_settings.proxy);

			// 如果是ssl连接, 默认为检查证书.
			h.check_certificate(m_settings.check_certificate);

			// 禁用重定向.
			h.max_redirects(0);

			// 开始异步打开.
			h.async_open(m_final_url,
				boost::bind(&multi_download::handle_open, this,
				0, object_ptr, boost::asio::placeholders::error));

		} while (0);

		// 开启定时器, 执行任务.
		m_timer.expires_from_now(boost::posix_time::seconds(1));
		m_timer.async_wait(boost::bind(&multi_download::on_tick, this));

		// 回调通知用户, 已经成功启动下载.
		handler(ec);

		return;
	}

	void on_tick()
	{
		m_time_total++;

		// 在这里更新位图.
		if (m_accept_multi)
		{
			update_meta();
		}

		// 每隔1秒进行一次on_tick.
		if (!m_abort)
		{
			m_timer.expires_from_now(boost::posix_time::seconds(1));
			m_timer.async_wait(boost::bind(&multi_download::on_tick, this));
		}
		else
		{
			// 已经终止.
			return;
		}

		// 用于计算动态下载速率.
		{
			int bytes_count = 0;

			for (int i = 0; i < m_byte_rate.seconds; i++)
				bytes_count += m_byte_rate.last_byte_rate[i];

			m_byte_rate.current_byte_rate = (double)bytes_count / m_byte_rate.seconds;

			if (m_byte_rate.index + 1 >= m_byte_rate.seconds)
				m_byte_rate.last_byte_rate[m_byte_rate.index = 0] = 0;
			else
				m_byte_rate.last_byte_rate[++m_byte_rate.index] = 0;
		}

		// 计算限速.
		m_drop_size = m_settings.download_rate_limit;

#ifndef AVHTTP_DISABLE_THREAD
		// 锁定m_streams容器进行操作, 保证m_streams操作的唯一性.
		boost::mutex::scoped_lock lock(m_streams_mutex);
#endif
		for (std::size_t i = 0; i < m_streams.size(); i++)
		{
			http_object_ptr &object_item_ptr = m_streams[i];
			boost::posix_time::time_duration duration =
				boost::posix_time::microsec_clock::local_time() - object_item_ptr->last_request_time;

			if (!object_item_ptr->done &&	(duration > boost::posix_time::seconds(m_settings.time_out)
				|| object_item_ptr->direct_reconnect))
			{
				// 超时, 关闭并重新创建连接.
				boost::system::error_code ec;
				object_item_ptr->stream->close(ec);

				// 单连接模式, 表示下载停止, 终止下载.
				if (!m_accept_multi)
				{
					m_abort = true;
					object_item_ptr->done = true;
					m_number_of_connections--;
					continue;
				}

				// 重置重连标识.
				object_item_ptr->direct_reconnect = false;

				// 重新创建http_object和http_stream.
				object_item_ptr.reset(new http_stream_object(*object_item_ptr));
				http_stream_object &object = *object_item_ptr;

				// 使用新的http_stream对象.
				object.stream.reset(new http_stream(m_io_service));

				http_stream &stream = *object.stream;

				// 配置请求选项.
				request_opts req_opt;

				// 设置是否为长连接.
				if (m_keep_alive)
					req_opt.insert("Connection", "keep-alive");

				// 继续从上次未完成的位置开始请求.
				if (m_accept_multi)
				{
					boost::int64_t begin = object.request_range.left + object.bytes_transferred;
					boost::int64_t end = object.request_range.right;

					if (end - begin <= 0)
					{
						// 如果分配空闲空间失败, 则跳过这个socket.
						if (!allocate_range(object.request_range))
						{
							object.done = true;	// 已经没什么可以下载了.
							m_number_of_connections--;
							continue;
						}

						object.bytes_transferred = 0;
						begin = object.request_range.left;
						end = object.request_range.right;
					}

					req_opt.insert("Range",
						boost::str(boost::format("bytes=%lld-%lld") % begin % end));
				}

				// 设置到请求选项中.
				stream.request_options(req_opt);

				// 如果是ssl连接, 默认为检查证书.
				stream.check_certificate(m_settings.check_certificate);

				// 禁用重定向.
				stream.max_redirects(0);

				// 添加代理设置.
				stream.proxy(m_settings.proxy);

				// 保存最后请求时间, 方便检查超时重置.
				object.last_request_time = boost::posix_time::microsec_clock::local_time();

				// 重新发起异步请求, 传入object_item_ptr指针, 以确保线程安全.
				stream.async_open(m_final_url, boost::bind(&multi_download::handle_open, this,
					i, object_item_ptr, boost::asio::placeholders::error));
			}
		}

		// 统计操作功能完成的http_stream的个数.
		int done = 0;
		for (std::size_t i = 0; i < m_streams.size(); i++)
		{
			http_object_ptr &object_item_ptr = m_streams[i];
			if (object_item_ptr->done)
				done++;
		}

		// 检查位图是否已经满以及异步操作是否完成.
		if (done == m_streams.size() && (m_downlaoded_field.is_full() || !m_accept_multi))
		{
			boost::system::error_code ignore;
			m_abort = true;
			m_timer.cancel(ignore);
			return;
		}
	}

	bool allocate_range(range &r)
	{
		boost::mutex::scoped_lock lock(m_rangefield_mutex);
		range temp(-1, -1);
		do
		{
			// 从文件间区中得到一段空间.
			if (!m_rangefield.out_space(temp))
				return false;

			// 用于调试.
			BOOST_ASSERT(temp != r);
			BOOST_ASSERT(temp.size() >= 0);

			// 重新计算为最大max_request_bytes大小.
			boost::int64_t max_request_bytes = m_settings.request_piece_num * m_settings.piece_size;
			if (temp.size() > max_request_bytes)
				temp.right = temp.left + max_request_bytes;

			r = temp;

			// 从m_rangefield中分配这个空间.
			if (!m_rangefield.update(temp))
				continue;
			else
				break;
		} while (!m_abort);

		// 右边边界减1, 因为http请求的区间是包含右边界值, 下载时会将right下标位置的字节下载.
		if (--r.right < r.left)
			return false;

		return true;
	}

	bool open_meta(const fs::path &file_path)
	{
		boost::system::error_code ec;

		// 得到文件大小.
		boost::uintmax_t size = fs::file_size(file_path, ec);
		if (ec)
			size = 0;

		// 打开文件.
		m_file_meta.open(file_path, ec);
		if (ec)
			return false;

		// 如果有数据, 则解码meta数据.
		if (size != 0)
		{
			std::vector<char> buffer;

			buffer.resize(size);
			m_file_meta.read(&buffer[0], 0, size);

			entry e = bdecode(buffer.begin(), buffer.end());

			// 最终的url.
			m_final_url = e["final_url"].string();

			// 文件大小.
			m_file_size = e["file_size"].integer();
			m_rangefield.reset(m_file_size);
			m_downlaoded_field.reset(m_file_size);

			// 分片大小.
			m_settings.piece_size = e["piece_size"].integer();

			// 分片数.
			int piece_num = e["piece_num"].integer();

			// 位图数据.
			std::string bitfield_data = e["bitfield"].string();

			// 构造到位图.
			bitfield bf(bitfield_data.c_str(), piece_num);

			// 更新到区间范围.
			m_rangefield.bitfield_to_range(bf, m_settings.piece_size);
			m_downlaoded_field.bitfield_to_range(bf, m_settings.piece_size);
		}

		return true;
	}

	void update_meta()
	{
		if (!m_file_meta.is_open())
		{
			boost::system::error_code ec;
			m_file_meta.open(m_settings.meta_file, ec);
			if (ec)
				return ;
		}

		entry e;

		e["final_url"] = m_final_url.to_string();
		e["file_size"] = m_file_size;
		e["piece_size"] = m_settings.piece_size;
		e["piece_num"] = (m_file_size / m_settings.piece_size) +
			(m_file_size % m_settings.piece_size == 0 ? 0 : 1);
		bitfield bf;
		m_downlaoded_field.range_to_bitfield(bf, m_settings.piece_size);
		std::string str(bf.bytes(), bf.bytes_size());
		e["bitfield"] = str;

		std::vector<char> buffer;
		bencode(back_inserter(buffer), e);

		m_file_meta.write(&buffer[0], 0, buffer.size());
	}

private:
	// io_service引用.
	boost::asio::io_service &m_io_service;

	// 每一个http_stream_obj是一个http连接.
	// 注意: 容器中的http_object_ptr只能在on_tick一处进行写操作, 并且确保其它地方
	// 是新的副本, 这主要体现在发起新的异步操作的时候将http_object_ptr作为参数形式
	// 传入, 这样在异步回调中只需要访问http_object_ptr的副本指针, 而不是直接访问
	// m_streams!!!
	std::vector<http_object_ptr> m_streams;

#ifndef AVHTTP_DISABLE_THREAD
	// 为m_streams在多线程环境下线程安全.
	mutable boost::mutex m_streams_mutex;
#endif

	// 最终的url, 如果有跳转的话, 是跳转最后的那个url.
	url m_final_url;

	// 是否支持多点下载.
	bool m_accept_multi;

	// 是否支持长连接.
	bool m_keep_alive;

	// 文件大小, 如果没有文件大小值为-1.
	boost::int64_t m_file_size;

	// 当前用户设置.
	settings m_settings;

	// 定时器, 用于定时执行一些任务, 比如检查连接是否超时之类.
	boost::asio::deadline_timer m_timer;

	// 动态计算速率.
	byte_rate m_byte_rate;

	// 实际连接数.
	int m_number_of_connections;

	// 下载计时.
	int m_time_total;

	// 下载数据存储接口指针, 可由用户定义, 并在open时指定.
	boost::scoped_ptr<storage_interface> m_storage;

	// meta文件, 用于续传.
	file m_file_meta;

	// 文件区间图, 每次请求将由m_rangefield来分配空间区间.
	rangefield m_rangefield;

	// 已经下载的文件区间.
	rangefield m_downlaoded_field;

	// 保证分配空闲区间的唯一性.
	boost::mutex m_rangefield_mutex;

	// 用于限速.
	int m_drop_size;

	// 是否中止工作.
	bool m_abort;
};

} // avhttp

#endif // MULTI_DOWNLOAD_HPP__<|MERGE_RESOLUTION|>--- conflicted
+++ resolved
@@ -133,13 +133,8 @@
 		, m_file_size(-1)
 		, m_drop_size(-1)
 		, m_number_of_connections(0)
-<<<<<<< HEAD
 		, m_timer(io)
-=======
-		, m_time_total(0)
-		, m_timer(io, boost::posix_time::seconds(0))
->>>>>>> ea151b9e
-		, m_abort(false)
+		, m_time_total(0)		, m_abort(false)
 	{}
 	~multi_download()
 	{}
